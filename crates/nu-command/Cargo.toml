[package]
name = "nu-command"
version = "0.1.0"
edition = "2018"

# See more keys and their definitions at https://doc.rust-lang.org/cargo/reference/manifest.html

[dependencies]
nu-engine = { path = "../nu-engine" }
nu-json = { path = "../nu-json" }
nu-path = { path = "../nu-path" }
nu-protocol = { path = "../nu-protocol" }
nu-table = { path = "../nu-table" }
<<<<<<< HEAD
nu-parser = { path = "../nu-parser" }
=======
nu-term-grid = { path = "../nu-term-grid" }
>>>>>>> 9a3b0312

# Potential dependencies for extras
glob = "0.3.0"
thiserror = "1.0.29"
sysinfo = "0.20.4"
chrono = { version = "0.4.19", features = ["serde"] }
terminal_size = "0.1.17"
lscolors = { version = "0.8.0", features = ["crossterm"] }<|MERGE_RESOLUTION|>--- conflicted
+++ resolved
@@ -11,11 +11,8 @@
 nu-path = { path = "../nu-path" }
 nu-protocol = { path = "../nu-protocol" }
 nu-table = { path = "../nu-table" }
-<<<<<<< HEAD
+nu-term-grid = { path = "../nu-term-grid" }
 nu-parser = { path = "../nu-parser" }
-=======
-nu-term-grid = { path = "../nu-term-grid" }
->>>>>>> 9a3b0312
 
 # Potential dependencies for extras
 glob = "0.3.0"
