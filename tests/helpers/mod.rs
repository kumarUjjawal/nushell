--- conflicted
+++ resolved
@@ -1,16 +1,10 @@
 #![allow(dead_code)]
 
-<<<<<<< HEAD
-pub use std::path::{Path, PathBuf};
-=======
 use glob::glob;
 pub use std::path::Path;
 pub use std::path::PathBuf;
->>>>>>> 600f0f3a
-
-use log::trace;
+
 use std::io::Read;
-use tempdir::TempDir;
 
 #[macro_export]
 macro_rules! nu {
@@ -83,46 +77,6 @@
     };
 }
 
-<<<<<<< HEAD
-pub fn setup_playground_for(topic: &str) -> Result<(TempDir, TempDir, String), std::io::Error> {
-    let _ = pretty_env_logger::try_init();
-
-    let home = TempDir::new("nuplayground")?;
-    let child = TempDir::new_in(home.path(), topic)?;
-    let relative = child
-        .path()
-        .file_name()
-        .unwrap()
-        .to_str()
-        .expect(&format!(
-            "file name {} was not valid",
-            child.path().display()
-        ))
-        .to_string();
-
-    trace!(
-        "created {:?} dir={}",
-        child.path().display(),
-        child.path().is_dir()
-    );
-
-    Ok((home, child, relative))
-}
-
-pub fn file_contents(full_path: impl AsRef<Path>) -> String {
-    let full_path = full_path.as_ref();
-
-    let mut file = std::fs::File::open(full_path)
-        .expect(&format!("can not open file {}", &full_path.display()));
-    let mut contents = String::new();
-    file.read_to_string(&mut contents)
-        .expect("can not read file");
-    contents
-}
-
-pub fn create_file_at(full_path: impl AsRef<Path>) -> Result<(), std::io::Error> {
-    let full_path = full_path.as_ref();
-=======
 pub enum Stub<'a> {
     FileWithContent(&'a str, &'a str),
     EmptyFile(&'a str),
@@ -218,7 +172,9 @@
         format!("\"{}\"", input)
     }
 }
->>>>>>> 600f0f3a
+
+pub fn create_file_at(full_path: impl AsRef<Path>) -> Result<(), std::io::Error> {
+    let full_path = full_path.as_ref();
 
     assert!(
         full_path.parent().unwrap().is_dir(),
@@ -232,21 +188,6 @@
     std::fs::copy(source, destination).expect("can not copy file");
 }
 
-<<<<<<< HEAD
-pub fn delete_directory_at(full_path: &Path) {
-    std::fs::remove_dir_all(PathBuf::from(full_path)).expect("can not remove directory");
-}
-
-pub fn create_directory_at(full_path: &Path) {
-    let path = PathBuf::from(full_path);
-
-    println!("{:?} - is_dir: {:?}", path, path.is_dir());
-
-    if !path.is_dir() {
-        std::fs::create_dir_all(PathBuf::from(full_path))
-            .expect(&format!("can not create directory {:?}", full_path));
-    }
-=======
 pub fn files_exist_at(files: Vec<&Path>, path: PathBuf) -> bool {
     files.iter().all(|f| {
         let mut loc = path.clone();
@@ -265,7 +206,6 @@
 
 pub fn delete_directory_at(full_path: &str) {
     std::fs::remove_dir_all(PathBuf::from(full_path)).expect("can not remove directory");
->>>>>>> 600f0f3a
 }
 
 pub fn executable_path() -> PathBuf {
